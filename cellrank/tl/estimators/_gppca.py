# -*- coding: utf-8 -*-
"""Generalized Perron Cluster Cluster Analysis [GPCCA18]_."""

from types import MappingProxyType
from typing import Any, Dict, List, Tuple, Union, Mapping, Iterable, Optional, Sequence
from pathlib import Path

import numpy as np
import pandas as pd

import matplotlib as mpl
import matplotlib.colors as mcolors
import matplotlib.pyplot as plt

from cellrank import logging as logg
from cellrank.ul._docs import d, inject_docs
from cellrank.tl._utils import (
    save_fig,
    _eigengap,
    _fuzzy_to_discrete,
    _series_from_one_hot_matrix,
)
from cellrank.tl._colors import _get_black_or_white
from cellrank.tl._lineage import Lineage
from cellrank.tl.estimators._utils import Metadata, _print_insufficient_number_of_cells
from cellrank.tl.estimators._property import MetaStates
from cellrank.tl.estimators._constants import A, F, P
from cellrank.tl.estimators._decomposition import Eigen, Schur
from cellrank.tl.estimators._base_estimator import BaseEstimator


@d.dedent
class GPCCA(BaseEstimator, MetaStates, Schur, Eigen):
    """
    Generalized Perron Cluster Cluster Analysis [GPCCA18]_.

    Parameters
    ----------
    %(base_estimator.parameters)s
    """

    __prop_metadata__ = [
        Metadata(
            attr=A.COARSE_T,
            prop=P.COARSE_T,
            compute_fmt=F.NO_FUNC,
            plot_fmt=F.NO_FUNC,
            dtype=pd.DataFrame,
            doc="Coarse-grained transition matrix.",
        ),
        Metadata(attr=A.FIN_ABS_PROBS, prop=P.NO_PROPERTY, dtype=Lineage),
        Metadata(attr=A.COARSE_INIT_D, prop=P.COARSE_INIT_D, dtype=pd.Series),
        Metadata(attr=A.COARSE_STAT_D, prop=P.COARSE_STAT_D, dtype=pd.Series),
    ]

    def _read_from_adata(self) -> None:
        super()._read_from_adata()
        self._reconstruct_lineage(
            A.FIN_ABS_PROBS,
            self._fin_abs_prob_key,
        )

    @inject_docs(
        ms=P.META,
        msp=P.META_PROBS,
        schur=P.SCHUR.s,
        coarse_T=P.COARSE_T,
        coarse_stat=P.COARSE_STAT_D,
    )
    @d.dedent
    def compute_metastable_states(
        self,
        n_states: Optional[
            Union[int, Tuple[int, int], List[int], Dict[str, int]]
        ] = None,
        n_cells: Optional[int] = 30,
        use_min_chi: bool = False,
        cluster_key: str = None,
        en_cutoff: Optional[float] = 0.7,
        p_thresh: float = 1e-15,
    ):
        """
        Compute the metastable states.

        Parameters
        ----------
        n_states
            Number of metastable states. If `None`, use the `eigengap` heuristic.
        %(n_cells)s
        use_min_chi
            Whether to use :meth:`msmtools.analysis.dense.gpcca.GPCCA.minChi` to calculate the number of metastable
            states. If `True`, ``n_states`` corresponds to an interval `[min, max]` inside of which
            the potentially optimal number of metastable states is searched.
        cluster_key
            If a key to cluster labels is given, names and colors of the states will be associated with the clusters.
        en_cutoff
            If ``cluster_key`` is given, this parameter determines when an approximate recurrent class will
            be labelled as *'Unknown'*, based on the entropy of the distribution of cells over transcriptomic clusters.
        p_thresh
            If cell cycle scores were provided, a *Wilcoxon rank-sum test* is conducted to identify cell-cycle driven
            start- or endpoints.
            If the test returns a positive statistic and a p-value smaller than ``p_thresh``, a warning will be issued.

        Returns
        -------
        None
            Nothing, but updates the following fields:

                - :paramref:`{msp}`
                - :paramref:`{ms}`
                - :paramref:`{schur}`
                - :paramref:`{coarse_T}`
                - :paramref:`{coarse_stat}`
        """

        was_from_eigengap = False
        if n_states is None:
            if self._get(P.EIG) is None:
                raise RuntimeError(
                    "Compute eigendecomposition first as `.compute_eigendecomposition()` or `.compute_schur()`."
                )
            was_from_eigengap = True
            n_states = self._get(P.EIG)["eigengap"] + 1
            logg.info(f"Using `{n_states}` states based on eigengap")

        if n_states <= 0:
            raise ValueError(
                f"Expected `n_states` to be positive or `None`, found `{n_states}`."
            )

        if self._invalid_n_states is not None and n_states in self._invalid_n_states:
            logg.warning(
                f"Unable to compute metastable states with `n_states={n_states}` because it will "
                f"split the conjugate eigenvalues. Increasing `n_states` to `{n_states + 1}`"
            )
            n_states += 1  # cannot force recomputation of Schur decomposition
            assert n_states not in self._invalid_n_states, "Sanity check failed."

        if n_states == 1:
            self._compute_meta_for_one_state(
                n_cells=n_cells,
                cluster_key=cluster_key,
                p_thresh=p_thresh,
                en_cutoff=en_cutoff,
            )
            return

        if self._gpcca is None:
            if not was_from_eigengap:
                raise RuntimeError(
                    "Compute Schur decomposition first as `.compute_schur()`."
                )

            logg.warning(
                f"Number of states `{n_states}` was automatically determined by `eigengap` "
                "but no Schur decomposition was found. Computing with default parameters"
            )
            # this cannot fail if splitting occurs
            # if it were to split, it's automatically increased in `compute_schur`
            self.compute_schur(n_states + 1)

        if use_min_chi:
            n_states = self._get_n_states_from_minchi(n_states)
        elif not isinstance(n_states, int):
            raise ValueError(
                f"Expected `n_states` to be an integer when `use_min_chi=False`, found `{type(n_states).__name__!r}`."
            )

        if self._gpcca.X.shape[1] < n_states:
            logg.warning(
                f"Requested more metastable states `{n_states}` than available "
                f"Schur vectors `{self._gpcca.X.shape[1]}`. Recomputing the decomposition"
            )

        start = logg.info("Computing metastable states")
        try:
            self._gpcca = self._gpcca.optimize(m=n_states)
        except ValueError as e:
            # this is the following cage - we have 4 Schur vectors, user requests 5 states, but it splits the conj. ev.
            # in the try block, schur decomposition with 5 vectors is computed, but it fails (no way of knowing)
            # so in this case, we increate it by 1
            n_states += 1
            logg.warning(f"{e}\nIncreasing `n_states` to `{n_states}`")
            self._gpcca = self._gpcca.optimize(m=n_states)

        self._set_meta_states(
            memberships=self._gpcca.memberships,
            n_cells=n_cells,
            cluster_key=cluster_key,
            p_thresh=p_thresh,
            en_cutoff=en_cutoff,
        )

        # cache the results and make sure we don't overwrite
        self._set(A.SCHUR, self._gpcca.X)
        self._set(A.SCHUR_MAT, self._gpcca.R)

        names = self._get(P.META_PROBS).names

        self._set(
            A.COARSE_T,
            pd.DataFrame(
                self._gpcca.coarse_grained_transition_matrix,
                index=names,
                columns=names,
            ),
        )
        self._set(
            A.COARSE_INIT_D,
            pd.Series(self._gpcca.coarse_grained_input_distribution, index=names),
        )

        # careful here, in case computing the stat. dist failed
        if self._gpcca.coarse_grained_stationary_probability is not None:
            self._set(
                A.COARSE_STAT_D,
                pd.Series(
                    self._gpcca.coarse_grained_stationary_probability,
                    index=names,
                ),
            )
            logg.info(
                f"Adding `.{P.META_PROBS}`\n"
                f"       `.{P.META}`\n"
                f"       `.{P.SCHUR}`\n"
                f"       `.{P.COARSE_T}`\n"
                f"       `.{P.COARSE_STAT_D}`\n"
                f"    Finish",
                time=start,
            )
        else:
            logg.warning("No stationary distribution found in GPCCA object")
            logg.info(
                f"Adding `.{P.META_PROBS}`\n"
                f"       `.{P.META}`\n"
                f"       `.{P.SCHUR}`\n"
                f"       `.{P.COARSE_T}`\n"
                f"    Finish",
                time=start,
            )

    @d.dedent
    @inject_docs(fs=P.FIN, fsp=P.FIN_PROBS)
    def set_final_states_from_metastable_states(
        self,
        names: Optional[Union[Iterable[str], str]] = None,
        n_cells: int = 30,
    ):
        """
        Manually select the main states from the metastable states.

        Parameters
        ----------
        names
            Names of the main states. Multiple states can be combined using `','`, such as `['Alpha, Beta', 'Epsilon']`.
        %(n_cells)s

        Returns
        -------
        None
            Nothing, just updates the following fields:

                - :paramref:`{fsp}`
                - :paramref:`{fs}`
        """

        if not isinstance(n_cells, int):
            raise TypeError(
                f"Expected `n_cells` to be of type `int`, found `{type(n_cells).__name__}`."
            )

        if n_cells <= 0:
            raise ValueError(f"Expected `n_cells` to be positive, found `{n_cells}`.")

        probs = self._get(P.META_PROBS)

        if self._get(P.META_PROBS) is None:
            raise RuntimeError(
                "Compute metastable_states first as `.compute_metastable_states()`."
            )
        elif probs.shape[1] == 1:
            self._set(A.FIN, self._create_states(probs, n_cells=n_cells))
            self._set(A.FIN_COLORS, self._get(A.META_COLORS))
            self._set(A.FIN_PROBS, probs / probs.max())
            self._set(A.FIN_ABS_PROBS, probs)
            self._write_final_states()
            return

        if names is None:
            names = probs.names

        if isinstance(names, str):
            names = [names]

        meta_states_probs = probs[list(names)]

        # compute the aggregated probability of being a initial/terminal state (no matter which)
        scaled_probs = meta_states_probs[
            [n for n in meta_states_probs.names if n != "rest"]
        ].copy()
        scaled_probs /= scaled_probs.max(0)

        self._set(A.FIN, self._create_states(meta_states_probs, n_cells))
        self._set(
            A.FIN_PROBS, pd.Series(scaled_probs.X.max(1), index=self.adata.obs_names)
        )
        self._set(
            A.FIN_COLORS,
            meta_states_probs[list(self._get(P.FIN).cat.categories)].colors,
        )

        self._set(A.FIN_ABS_PROBS, scaled_probs)
        self._write_final_states()

    @inject_docs(fs=P.FIN, fsp=P.FIN_PROBS)
    @d.dedent
    def compute_final_states(
        self,
        method: str = "eigengap",
        n_cells: int = 30,
        alpha: Optional[float] = 1,
        min_self_prob: Optional[float] = None,
        n_final_states: Optional[int] = None,
    ):
        """
        Automatically select the main states from metastable states.

        Parameters
        ----------
        method
            One of following:

                - `'eigengap'` - select the number of states based on the eigengap of the transition matrix.
                - `'eigengap_coarse'` - select the number of states based on the eigengap of the diagonal
                    of the coarse-grained transition matrix.
<<<<<<< HEAD
                - `'top_n'` - select top :paramref:`n_main_states` based on the probability of the diagonal
=======
                - `'top_n'` - select top ``n_final_states`` based on the probability of the diagonal \
>>>>>>> 9aa837d7
                    of the coarse-grained transition matrix.
                - `'min_self_prob'` - select states which have the given minimum probability of the diagonal
                    of the coarse-grained transition matrix.
        %(n_cells)s
        alpha
            Weight given to the deviation of an eigenvalue from one. Used when ``method='eigengap'``
            or ``method='eigengap_coarse'``.
        min_self_prob
            Used when ``method='min_self_prob'``.
        n_final_states
            Used when ``method='top_n'``.

        Returns
        -------
        None
            Nothing, just updates the following fields:

                - :paramref:`{fsp}`
                - :paramref:`{fs}`
        """  # noqa

        if len(self._get(P.META).cat.categories) == 1:
            logg.warning(
                "Found only one metastable state. Making it the single main state"
            )
            self.set_final_states_from_metastable_states(None, n_cells=n_cells)
            return

        coarse_T = self._get(P.COARSE_T)

        if method == "eigengap":
            if self._get(P.EIG) is None:
                raise RuntimeError(
                    "Compute eigendecomposition first as `.compute_eigendecomposition()`."
                )
            n_final_states = _eigengap(self._get(P.EIG)["D"], alpha=alpha) + 1
        elif method == "eigengap_coarse":
            if coarse_T is None:
                raise RuntimeError(
                    "Compute metastable states first as `.compute_metastable_states()`."
                )
            n_final_states = _eigengap(np.sort(np.diag(coarse_T)[::-1]), alpha=alpha)
        elif method == "top_n":
            if n_final_states is None:
                raise ValueError(
                    "Argument `n_final_states` must be != `None` for `method='top_n'`."
                )
            elif n_final_states <= 0:
                raise ValueError(
                    f"Expected `n_final_states` to be positive, found `{n_final_states}`."
                )
        elif method == "min_self_prob":
            if min_self_prob is None:
                raise ValueError(
                    "Argument `min_self_prob` must be != `None` for `method='min_self_prob'`."
                )
            self_probs = pd.Series(np.diag(coarse_T), index=coarse_T.columns)
            names = self_probs[self_probs.values >= min_self_prob].index
            self.set_final_states_from_metastable_states(names, n_cells=n_cells)
            return
        else:
            raise ValueError(
                f"Invalid method `{method!r}`. Valid options are `'eigengap', 'eigengap_coarse', "
                f"'top_n' and 'min_self_prob'`."
            )

        names = coarse_T.columns[np.argsort(np.diag(coarse_T))][-n_final_states:]
        self.set_final_states_from_metastable_states(names, n_cells=n_cells)

    def compute_gdpt(
        self, n_components: int = 10, key_added: str = "gdpt_pseudotime", **kwargs
    ):
        """
        Compute generalized Diffusion pseudotime from [Haghverdi16]_ making use of the real Schur decomposition.

        Parameters
        ----------
        n_components
            Number of real Schur vectors to consider.
        key_added
            Key in :paramref:`adata` ``.obs`` where to save the pseudotime.
        **kwargs
            Keyword arguments for :meth:`cellrank.tl.GPCCA.compute_schur` if Schur decomposition is not found.

        Returns
        -------
        None
            Nothing, just updates :paramref:`adata` ``.obs[key_added]`` with the computed pseudotime.
        """

        def _get_dpt_row(e_vals: np.ndarray, e_vecs: np.ndarray, i: int):
            row = sum(
                (
                    np.abs(e_vals[eval_ix])
                    / (1 - np.abs(e_vals[eval_ix]))
                    * (e_vecs[i, eval_ix] - e_vecs[:, eval_ix])
                )
                ** 2
                # account for float32 precision
                for eval_ix in range(0, e_vals.size)
                if np.abs(e_vals[eval_ix]) < 0.9994
            )

            return np.sqrt(row)

        if "iroot" not in self.adata.uns.keys():
            raise KeyError("Key `'iroot'` not found in `adata.uns`.")

        iroot = self.adata.uns["iroot"]
        if isinstance(iroot, str):
            iroot = np.where(self.adata.obs_names == iroot)[0]
            if not len(iroot):
                raise ValueError(
                    f"Unable to find cell with name `{self.adata.uns['iroot']!r}` in `adata.obs_names`."
                )
            iroot = iroot[0]

        if n_components < 2:
            raise ValueError(
                f"Expected number of components >= 2, found `{n_components}`."
            )

        if self._get(P.SCHUR) is None:
            logg.warning("No Schur decomposition found. Computing")
            self.compute_schur(n_components, **kwargs)
        elif self._get(P.SCHUR_MAT).shape[1] < n_components:
            logg.warning(
                f"Requested `{n_components}` components, but only `{self._get(P.SCHUR_MAT).shape[1]}` were found. "
                f"Recomputing using default values"
            )
            self.compute_schur(n_components)
        else:
            logg.debug("Using cached Schur decomposition")

        start = logg.info(
            f"Computing Generalized Diffusion Pseudotime using n_components = {n_components}"
        )

        Q, eigenvalues = (
            self._get(P.SCHUR),
            self._get(P.EIG)["D"],
        )
        # may have to remove some values if too many converged
        Q, eigenvalues = Q[:, :n_components], eigenvalues[:n_components]
        D = _get_dpt_row(eigenvalues, Q, i=iroot)
        pseudotime = D / np.max(D[np.isfinite(D)])

        self.adata.obs[key_added] = pseudotime

        logg.info(f"Adding `{key_added!r}` to `adata.obs`\n    Finish", time=start)

    @d.dedent
    def plot_coarse_T(
        self,
        show_stationary_dist: bool = True,
        show_initial_dist: bool = False,
        cmap: Union[str, mcolors.ListedColormap] = "viridis",
        xtick_rotation: float = 45,
        annotate: bool = True,
        show_cbar: bool = True,
        title: Optional[str] = None,
        figsize: Tuple[float, float] = (8, 8),
        dpi: int = 80,
        save: Optional[Union[Path, str]] = None,
        text_kwargs: Mapping[str, Any] = MappingProxyType({}),
        **kwargs,
    ) -> None:
        """
        Plot the coarse-grained transition matrix between metastable states.

        Parameters
        ----------
        show_stationary_dist
            Whether to show the stationary distribution, if present.
        show_initial_dist
            Whether to show the initial distribution.
        cmap
            Colormap to use.
        xtick_rotation
            Rotation of ticks on the x-axis.
        annotate
            Whether to display the text on each cell.
        show_cbar
            Whether to show colorbar.
        title
            Title of the figure.
        %(plotting)s
        text_kwargs
            Keyword arguments for :func:`matplotlib.pyplot.text`.
        **kwargs
            Keyword arguments for :func:`matplotlib.pyplot.imshow`.

        Returns
        -------
        %(just_plots)s
        """

        def stylize_dist(
            ax, data: np.ndarray, xticks_labels: Union[List[str], Tuple[str]] = ()
        ):
            _ = ax.imshow(data, aspect="auto", cmap=cmap, norm=norm)
            for spine in ax.spines.values():
                spine.set_visible(False)

            ax.set_xticklabels(xticks_labels)
            if xticks_labels:
                ax.set_xticks(np.arange(data.shape[1]))
                plt.setp(
                    ax.get_xticklabels(),
                    rotation=xtick_rotation,
                    ha="right",
                    rotation_mode="anchor",
                )
            else:
                ax.tick_params(
                    which="both", top=False, right=False, bottom=False, left=False
                )

            ax.set_yticks([])

        def annotate_heatmap(im, valfmt: str = "{x:.2f}"):
            # modified from matplotlib's site

            data = im.get_array()
            kw = {"ha": "center", "va": "center"}
            kw.update(**text_kwargs)

            # Get the formatter in case a string is supplied
            if isinstance(valfmt, str):
                valfmt = mpl.ticker.StrMethodFormatter(valfmt)

            # Loop over the data and create a `Text` for each "pixel".
            # Change the text's color depending on the data.
            texts = []
            for i in range(data.shape[0]):
                for j in range(data.shape[1]):
                    kw.update(color=_get_black_or_white(im.norm(data[i, j]), cmap))
                    text = im.axes.text(j, i, valfmt(data[i, j], None), **kw)
                    texts.append(text)

        def annotate_dist_ax(
            ax, data: np.ndarray, is_vertical: bool, valfmt: str = "{x:.2f}"
        ):
            if ax is None:
                return

            if isinstance(valfmt, str):
                valfmt = mpl.ticker.StrMethodFormatter(valfmt)

            kw = {"ha": "center", "va": "center"}
            kw.update(**text_kwargs)
            if is_vertical:
                kw["rotation"] = -90

            for i, val in enumerate(data):
                kw.update(color=_get_black_or_white(im.norm(val), cmap))
                ax.text(
                    0 if is_vertical else i,
                    i if is_vertical else 0,
                    valfmt(val, None),
                    **kw,
                )

        coarse_T = self._get(P.COARSE_T)
        coarse_stat_d = self._get(P.COARSE_STAT_D)
        coarse_init_d = self._get(P.COARSE_INIT_D)

        if coarse_T is None:
            raise RuntimeError(
                "Compute coarse-grained transition matrix first as `.compute_metastable_states()` with `n_states > 1`."
            )

        if show_stationary_dist and coarse_stat_d is None:
            logg.warning("Coarse stationary distribution is `None`, ignoring")
            show_stationary_dist = False
        if show_initial_dist and coarse_init_d is None:
            logg.warning("Coarse initial distribution is `None`, ignoring")
            show_initial_dist = False

        hrs, wrs = [1], [1]
        if show_initial_dist:
            wrs += [0.05]
        if show_stationary_dist:
            hrs += [0.05]
        if show_cbar:
            wrs += [
                0.025
            ] * 2  # dirty trick so that ylabel doesn't overlap with colorbar

        fig = plt.figure(constrained_layout=False, figsize=figsize, dpi=dpi)
        gs = plt.GridSpec(
            1 + show_stationary_dist,
            1 + show_initial_dist + (show_cbar * 2),
            height_ratios=hrs,
            width_ratios=wrs,
            wspace=0.10,
            hspace=0.05,
        )
        if isinstance(cmap, str):
            cmap = plt.get_cmap(cmap)

        ax = fig.add_subplot(gs[0, 0])
        cax = fig.add_subplot(gs[:1, -1])
        init_ax, stat_ax = None, None

        labels = list(self.coarse_T.columns)

        tmp = coarse_T
        if show_initial_dist:
            tmp = np.c_[tmp, coarse_stat_d]
        if show_initial_dist:
            tmp = np.c_[tmp, coarse_init_d]
        norm = mpl.colors.Normalize(vmin=np.nanmin(tmp), vmax=np.nanmax(tmp))

        if show_stationary_dist:
            stat_ax = fig.add_subplot(gs[1, 0])
            stylize_dist(
                stat_ax,
                np.array(coarse_stat_d).reshape(1, -1),
                xticks_labels=labels,
            )
            stat_ax.set_xlabel("stationary distribution")

        if show_initial_dist:
            init_ax = fig.add_subplot(gs[0, 1])
            stylize_dist(init_ax, np.array(coarse_init_d).reshape(-1, 1))

            init_ax.yaxis.set_label_position("right")
            init_ax.set_ylabel("initial distribution", rotation=-90, va="bottom")

        im = ax.imshow(coarse_T, aspect="auto", cmap=cmap, **kwargs)
        ax.set_title("coarse-grained transition matrix" if title is None else title)

        if show_cbar:
            _ = mpl.colorbar.ColorbarBase(cax, cmap=cmap, norm=norm)

        ax.set_yticks(np.arange(coarse_T.shape[0]))
        ax.set_yticklabels(labels)

        ax.tick_params(
            top=False,
            bottom=not show_stationary_dist,
            labeltop=False,
            labelbottom=not show_stationary_dist,
        )

        for spine in ax.spines.values():
            spine.set_visible(False)

        if not show_stationary_dist:
            ax.set_xticks(np.arange(coarse_T.shape[1]))
            ax.set_xticklabels(labels)
            plt.setp(
                ax.get_xticklabels(),
                rotation=xtick_rotation,
                ha="right",
                rotation_mode="anchor",
            )
        else:
            ax.set_xticks([])

        ax.set_yticks(np.arange(coarse_T.shape[0] + 1) - 0.5, minor=True)
        ax.tick_params(
            which="minor", bottom=not show_stationary_dist, left=False, top=False
        )

        if annotate:
            annotate_heatmap(im)
            annotate_dist_ax(stat_ax, coarse_stat_d.values, is_vertical=False)
            annotate_dist_ax(init_ax, coarse_init_d, is_vertical=True)

        if save:
            save_fig(fig, save)

        fig.show()

    def _compute_meta_for_one_state(
        self,
        n_cells: int,
        cluster_key: Optional[str],
        en_cutoff: Optional[float],
        p_thresh: float,
    ) -> None:
        start = logg.info("Computing metastable states")
        logg.warning("For `n_states=1`, stationary distribution is computed")

        eig = self._get(P.EIG)
        if (
            eig is not None
            and "stationary_dist" in eig
            and eig["params"]["which"] == "LM"
        ):
            stationary_dist = eig["stationary_dist"]
        else:
            self.compute_eigendecomposition(only_evals=False, which="LM")
            stationary_dist = self._get(P.EIG)["stationary_dist"]

        self._set_meta_states(
            memberships=stationary_dist[:, None],
            n_cells=n_cells,
            cluster_key=cluster_key,
            p_thresh=p_thresh,
            en_cutoff=en_cutoff,
        )
        self._set(
            A.META_PROBS,
            Lineage(
                stationary_dist,
                names=list(self._get(A.META).cat.categories),
                colors=self._get(A.META_COLORS),
            ),
        )

        # reset all the things
        for key in (
            A.ABS_PROBS,
            A.SCHUR,
            A.SCHUR_MAT,
            A.COARSE_T,
            A.COARSE_STAT_D,
            A.COARSE_STAT_D,
        ):
            self._set(key.s, None)

        logg.info(
            f"Adding `.{P.META_PROBS}`\n" f"        .{P.META}\n" f"    Finish",
            time=start,
        )

    def _get_n_states_from_minchi(
        self, n_states: Union[Tuple[int, int], List[int], Dict[str, int]]
    ) -> int:
        if not isinstance(n_states, (dict, tuple, list)):
            raise TypeError(
                f"Expected `n_states` to be either `dict`, `tuple` or a `list`, "
                f"found `{type(n_states).__name__}`."
            )
        if len(n_states) != 2:
            raise ValueError(
                f"Expected `n_states` to be of size `2`, found `{len(n_states)}`."
            )

        minn, maxx = (
            (n_states["min"], n_states["max"])
            if isinstance(n_states, dict)
            else n_states
        )
        if minn <= 1:
            raise ValueError(f"Minimum value must be > 1, found `{minn}`.")
        elif minn == 2:
            logg.warning(
                "In most cases, 2 clusters will always be optimal. "
                "If you really expect 2 clusters, use `n_states=2`. Setting the minimum to 3"
            )
            minn = 3

        logg.debug(f"Calculating minChi within interval `[{minn}, {maxx}]`")

        return int(np.arange(minn, maxx)[np.argmax(self._gpcca.minChi(minn, maxx))])

    @d.dedent
    def _set_meta_states(
        self,
        memberships: np.ndarray,
        n_cells: Optional[int] = 30,
        cluster_key: str = "clusters",
        en_cutoff: Optional[float] = 0.7,
        p_thresh: float = 1e-15,
        check_row_sums: bool = True,
    ) -> None:
        """
        Map a fuzzy clustering to pre-computed annotations to get names and colors.

        Given the fuzzy clustering we have computed, we would like to select the most likely cells from each state
        and use these to give each state a name and a color by comparing with pre-computed, categorical cluster
        annotations.

        Parameters
        --------
        memberships
            Fuzzy clustering.
        %(n_cells)s
        cluster_key
            Key from :paramref:`adata` ``.obs`` to get reference cluster annotations.
        en_cutoff
            Threshold to decide when we we want to warn the user about an uncertain name mapping. This happens when
            one fuzzy state overlaps with several reference clusters, and the most likely cells are distributed almost
            evenly across the reference clusters.
        p_thresh
            Only used to detect cell cycle stages. These have to be present in
            :paramref:`adata` ``.obs`` as `'G2M_score'` and `'S_score'`.
        check_row_sums
            Check whether rows in `memberships` sum to `1`.

        Returns
        -------
        None
            Writes a :class:`cellrank.tl.Lineage` object which mapped names and colors.
            Also writes a categorical :class:`pandas.Series`, where top ``n_cells`` cells represent each fuzzy state.
        """

        if n_cells is None:
            logg.debug("Setting the metastable states using metastable assignment")

            max_assignment = np.argmax(memberships, axis=1)
            _meta_assignment = pd.Series(
                index=self.adata.obs_names, data=max_assignment, dtype="category"
            )
            # sometimes, the assignment can have a missing category and the Lineage creation therefore fails
            # keep it as ints when `n_cells != None`
            _meta_assignment.cat.set_categories(
                list(range(memberships.shape[1])), inplace=True
            )

            metastable_states = _meta_assignment.astype(str).astype("category").copy()
            not_enough_cells = []
        else:
            logg.debug("Setting the metastable states using metastable memberships")

            # select the most likely cells from each metastable state
            metastable_states, not_enough_cells = self._create_states(
                memberships,
                n_cells=n_cells,
                check_row_sums=check_row_sums,
                return_not_enough_cells=True,
            )
            not_enough_cells = not_enough_cells.astype("str")

        # _set_categorical_labels creates the names, we still need to remap the group names
        orig_cats = metastable_states.cat.categories
        self._set_categorical_labels(
            attr_key=A.META.v,
            color_key=A.META_COLORS.v,
            pretty_attr_key=P.META.v,
            add_to_existing_error_msg="Compute metastable states first as `.compute_metastable_states()`.",
            categories=metastable_states,
            cluster_key=cluster_key,
            en_cutoff=en_cutoff,
            p_thresh=p_thresh,
            add_to_existing=False,
        )

        name_mapper = dict(zip(orig_cats, self._get(P.META).cat.categories))
        _print_insufficient_number_of_cells(
            [name_mapper.get(n, n) for n in not_enough_cells], n_cells
        )

        logg.debug(
            "Setting metastable lineage probabilities based on GPCCA membership vectors"
        )

        self._set(
            A.META_PROBS,
            Lineage(
                memberships,
                names=list(metastable_states.cat.categories),
                colors=self._get(A.META_COLORS),
            ),
        )

    def _create_states(
        self,
        probs: Union[np.ndarray, Lineage],
        n_cells: int,
        check_row_sums: bool = False,
        return_not_enough_cells: bool = False,
    ) -> pd.Series:
        if n_cells <= 0:
            raise ValueError(f"Expected `n_cells` to be positive, found `{n_cells}`.")

        if isinstance(probs, Lineage):
            probs = probs[[n for n in probs.names if n != "rest"]]

        a_discrete, not_enough_cells = _fuzzy_to_discrete(
            a_fuzzy=probs,
            n_most_likely=n_cells,
            remove_overlap=False,
            raise_threshold=0.2,
            check_row_sums=check_row_sums,
        )

        states = _series_from_one_hot_matrix(
            membership=a_discrete,
            index=self.adata.obs_names,
            names=probs.names if isinstance(probs, Lineage) else None,
        )

        return (states, not_enough_cells) if return_not_enough_cells else states

    def _fit_final_states(
        self,
        n_lineages: Optional[int] = None,
        cluster_key: Optional[str] = None,
        method: str = "krylov",
        **kwargs,
    ) -> None:
        if n_lineages is None or n_lineages == 1:
            self.compute_eigendecomposition()
            if n_lineages is None:
                n_lineages = self.eigendecomposition["eigengap"] + 1

        if n_lineages > 1:
            self.compute_schur(n_lineages + 1, method=method)

        try:
            self.compute_metastable_states(
                n_states=n_lineages, cluster_key=cluster_key, **kwargs
            )
        except ValueError:
            logg.warning(
                f"Computing `{n_lineages}` metastable states cuts through a block of complex conjugates. "
                f"Increasing `n_lineages` to {n_lineages + 1}"
            )
            self.compute_metastable_states(
                n_states=n_lineages + 1, cluster_key=cluster_key, **kwargs
            )

        fs_kwargs = {"n_cells": kwargs["n_cells"]} if "n_cells" in kwargs else {}

        if n_lineages is None:
            self.compute_final_states(method="eigengap", **fs_kwargs)
        else:
            self.set_final_states_from_metastable_states(**fs_kwargs)

    @d.dedent  # because of fit
    @d.dedent
    @inject_docs(
        ms=P.META,
        msp=P.META_PROBS,
        fs=P.FIN,
        fsp=P.FIN_PROBS,
        ap=P.ABS_PROBS,
        dp=P.DIFF_POT,
    )
    def fit(
        self,
        n_lineages: Optional[int] = None,
        cluster_key: Optional[str] = None,
        keys: Optional[Sequence[str]] = None,
        method: str = "krylov",
        compute_absorption_probabilities: bool = True,
        **kwargs,
    ):
        """
        Run the pipeline, computing the metastable states, %(final)s states and optionally the absorption probabilities.

        It is equivalent to running::

            if n_lineages is None or n_lieages == 1:
                compute_eigendecomposition(...)  # get the stationary distribution
            if n_lineages > 1:
                compute_schur(...)

            compute_metastable_states(...)

            if n_lineages is None:
                compute_final_states(...)
            else:
                set_final_states_from_metastable_states(...)

            if compute_absorption_probabilities:
                compute_absorption_probabilities(...)

        Parameters
        ----------
        %(fit)s
        method
            Method to use when computing the Schur decomposition. Valid options are: `'krylov'` or `'brandts'`.
        compute_absorption_probabilities
            Whether to compute absorption probabilities or only final states.
        **kwargs
            Keyword arguments for :meth:`cellrank.tl.estimators.GPCCA.compute_metastable_states`.

        Returns
        -------
        None
            Nothing, just makes available the following fields:

                - :paramref:`{msp}`
                - :paramref:`{ms}`
                - :paramref:`{fsp}`
                - :paramref:`{fs}`
                - :paramref:`{ap}`
                - :paramref:`{dp}`
        """

        super().fit(
            n_lineages=n_lineages,
            cluster_key=cluster_key,
            keys=keys,
            method=method,
            compute_absorption_probabilities=compute_absorption_probabilities,
            **kwargs,
        )<|MERGE_RESOLUTION|>--- conflicted
+++ resolved
@@ -333,11 +333,7 @@
                 - `'eigengap'` - select the number of states based on the eigengap of the transition matrix.
                 - `'eigengap_coarse'` - select the number of states based on the eigengap of the diagonal
                     of the coarse-grained transition matrix.
-<<<<<<< HEAD
-                - `'top_n'` - select top :paramref:`n_main_states` based on the probability of the diagonal
-=======
                 - `'top_n'` - select top ``n_final_states`` based on the probability of the diagonal \
->>>>>>> 9aa837d7
                     of the coarse-grained transition matrix.
                 - `'min_self_prob'` - select states which have the given minimum probability of the diagonal
                     of the coarse-grained transition matrix.
